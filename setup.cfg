--- conflicted
+++ resolved
@@ -19,11 +19,7 @@
 
 [options]
 package_dir =
-<<<<<<< HEAD
     = source_code
-=======
-    = source
->>>>>>> a58fa001
 packages = find:
 python_requires = >=3.6
 install_requires =
@@ -33,8 +29,4 @@
     numpy >= 1.20
 
 [options.packages.find]
-<<<<<<< HEAD
-where = source_code
-=======
-where = source
->>>>>>> a58fa001
+where = source_code