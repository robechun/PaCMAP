--- conflicted
+++ resolved
@@ -115,8 +115,6 @@
     return pair_neighbors
 
 
-<<<<<<< HEAD
-=======
 @numba.njit("i4[:,:](f4[:,:],f4[:,:],f4[:,:],i4[:,:],i4)", parallel=True, nogil=True)
 def sample_neighbors_pair_basis(basis, X, scaled_dist, nbrs, n_neighbors):
     '''Sample Nearest Neighbor pairs for additional data.'''
@@ -131,7 +129,6 @@
     return pair_neighbors
 
 
->>>>>>> a58fa001
 @numba.njit("i4[:,:](f4[:,:],i4,i4)", nogil=True)
 def sample_MN_pair(X, n_MN, option=0):
     '''Sample Mid Near pairs.'''
@@ -229,19 +226,12 @@
 
 @numba.njit("f4[:,:](f4[:,:],i4[:,:],i4[:,:],i4[:,:],f4,f4,f4)", parallel=True, nogil=True)
 def pacmap_grad(Y, pair_neighbors, pair_MN, pair_FP, w_neighbors, w_MN, w_FP):
-<<<<<<< HEAD
-    n, dim = Y.shape
-    grad = np.zeros((n+1, dim), dtype=np.float32)
-    y_ij = np.empty(dim, dtype=np.float32)
-    loss = np.zeros(3, dtype=np.float32)
-=======
     '''Calculate the gradient for pacmap embedding given the particular set of weights.'''
     n, dim = Y.shape
     grad = np.zeros((n+1, dim), dtype=np.float32)
     y_ij = np.empty(dim, dtype=np.float32)
     loss = np.zeros(4, dtype=np.float32)
     # NN
->>>>>>> a58fa001
     for t in range(pair_neighbors.shape[0]):
         i = pair_neighbors[t, 0]
         j = pair_neighbors[t, 1]
@@ -280,16 +270,10 @@
         for d in range(dim):
             grad[i, d] -= w1 * y_ij[d]
             grad[j, d] += w1 * y_ij[d]
-<<<<<<< HEAD
-=======
-
->>>>>>> a58fa001
     grad[-1, 0] = loss.sum()
     return grad
 
 
-<<<<<<< HEAD
-=======
 @numba.njit("f4[:,:](f4[:,:],i4[:,:],f4)", parallel=True, nogil=True)
 def pacmap_grad_fit(Y, pair_XP, w_neighbors):
     '''Calculate the gradient for pacmap embedding given the particular set of weights.'''
@@ -372,7 +356,6 @@
     return X
 
 
->>>>>>> a58fa001
 def distance_to_option(distance='euclidean'):
     '''A helper function that translates distance metric to int options.
     Such a translation is useful for numba acceleration.
@@ -386,13 +369,8 @@
     elif distance == 'hamming':
         option = 3
     else:
-<<<<<<< HEAD
         raise NotImplementedError('Distance other than euclidean, manhattan,' + \
                     'angular or hamming is not supported')
-=======
-        raise NotImplementedError('Distance metric other than euclidean, manhattan,' +
-                                  'angular or hamming is not supported')
->>>>>>> a58fa001
     return option
 
 
@@ -491,14 +469,9 @@
         pair_FP = sample_FP_pair(X, pair_neighbors, n_neighbors, n_FP)
     else:
         pair_MN = sample_MN_pair_deterministic(X, n_MN, _RANDOM_STATE, option)
-<<<<<<< HEAD
-        pair_FP = sample_FP_pair_deterministic(X, pair_neighbors, n_neighbors, n_FP, _RANDOM_STATE)
-    return pair_neighbors, pair_MN, pair_FP
-=======
         pair_FP = sample_FP_pair_deterministic(
             X, pair_neighbors, n_neighbors, n_FP, _RANDOM_STATE)
     return pair_neighbors, pair_MN, pair_FP, tree
->>>>>>> a58fa001
 
 
 def generate_pair_no_neighbors(
@@ -535,61 +508,14 @@
         Yinit,
         verbose,
         intermediate,
-<<<<<<< HEAD
-        seed=0
-=======
         inter_snapshots,
         pca_solution,
         tsvd=None
->>>>>>> a58fa001
 ):
     start_time = time.time()
     n, _ = X.shape
 
     if intermediate:
-<<<<<<< HEAD
-        itr_dic = [0, 10, 30, 60, 100, 120, 140, 170, 200, 250, 300, 350, 450]
-        intermediate_states = np.empty((13, n, 2), dtype=np.float32)
-    else:
-        intermediate_states = None
-
-    pca_solution = False
-    if pair_neighbors is None:
-        if verbose:
-            print("Finding pairs")
-        if distance != "hamming":
-            if high_dim > 100 and apply_pca:
-                X -= np.mean(X, axis=0)
-                X = TruncatedSVD(n_components=100,
-                                 random_state=seed).fit_transform(X)
-                pca_solution = True
-                if verbose:
-                    print("Applied PCA, the dimensionality becomes 100")
-            else:
-                X -= np.min(X)
-                X /= np.max(X)
-                X -= np.mean(X, axis=0)
-                if verbose:
-                    print("X is normalized")
-        pair_neighbors, pair_MN, pair_FP = generate_pair(
-            X, n_neighbors, n_MN, n_FP, distance, verbose
-        )
-        if verbose:
-            print("Pairs sampled successfully.")
-    elif pair_MN is None and pair_FP is None:
-        if verbose:
-            print("Using user provided nearest neighbor pairs.")
-        try:
-            assert(pair_neighbors.shape == (n * n_neighbors, 2))
-        except AssertionError:
-            print("The shape of the user provided nearest neighbor pairs is incorrect.")
-            raise ValueError
-        pair_neighbors, pair_MN, pair_FP = generate_pair_no_neighbors(
-            X, n_neighbors, n_MN, n_FP, pair_neighbors, distance, verbose
-        )
-        if verbose:
-            print("Pairs sampled successfully.")
-=======
         intermediate_states = np.empty((len(inter_snapshots), n, n_dims), dtype=np.float32)
     else:
         intermediate_states = None
@@ -666,23 +592,12 @@
 
     if intermediate:
         intermediate_states = np.empty((len(inter_snapshots), n, n_dims), dtype=np.float32)
->>>>>>> a58fa001
     else:
         intermediate_states = None
 
     # Initialize the embedding
     if Yinit is None or Yinit == "pca":
         if pca_solution:
-<<<<<<< HEAD
-            Y = 0.01 * X[:, :n_dims]
-        else:
-            Y = 0.01 * \
-                PCA(n_components=n_dims, random_state=_RANDOM_STATE).fit_transform(X).astype(np.float32)
-    elif Yinit == "random":
-        if _RANDOM_STATE is not None:
-            np.random.seed(_RANDOM_STATE)
-        Y = np.random.normal(size=[n, n_dims]).astype(np.float32) * 0.0001
-=======
             Y = np.concatenate([embedding, 0.01 * X[:, :n_dims]])
         else:
             Y = np.concatenate([embedding, 0.01 * tsvd.transform(X).astype(np.float32)])
@@ -691,7 +606,6 @@
         if _RANDOM_STATE is not None:
             np.random.seed(_RANDOM_STATE)
         Y = np.concatenate([embedding, 0.0001 * np.random.normal(size=[X.shape[0], n_dims]).astype(np.float32)])
->>>>>>> a58fa001
     else:  # user_supplied matrix
         Yinit = Yinit.astype(np.float32)
         scaler = preprocessing.StandardScaler().fit(Yinit)
@@ -706,11 +620,8 @@
         itr_ind = 1 # move counter to one step
         intermediate_states[0, :, :] = Y
 
-<<<<<<< HEAD
-=======
     print_verbose(pair_XP.shape, verbose)
 
->>>>>>> a58fa001
     for itr in range(num_iters):
         if itr < 100:
             w_neighbors = 2.0
@@ -719,12 +630,7 @@
         else:
             w_neighbors = 1.0
 
-<<<<<<< HEAD
-        grad = pacmap_grad(Y, pair_neighbors, pair_MN,
-                           pair_FP, w_neighbors, w_MN, w_FP)
-=======
         grad = pacmap_grad_fit(Y, pair_XP, w_neighbors)
->>>>>>> a58fa001
         C = grad[-1, 0]
         if verbose and itr == 0:
             print(f"Initial Loss: {C}")
@@ -739,16 +645,9 @@
         if (itr + 1) % 10 == 0:
             print_verbose("Iteration: %4d, Loss: %f" % (itr + 1, C), verbose)
 
-<<<<<<< HEAD
-    if verbose:
-        elapsed = str(datetime.timedelta(seconds=time.time() - start_time))
-        print("Elapsed time: %s" % (elapsed))
-    return Y, intermediate_states, pair_neighbors, pair_MN, pair_FP
-=======
     elapsed = str(datetime.timedelta(seconds=time.time() - start_time))
     print_verbose("Elapsed time: %s" % (elapsed), verbose)
     return Y, intermediate_states
->>>>>>> a58fa001
 
 
 class PaCMAP(BaseEstimator):
@@ -854,14 +753,8 @@
         if random_state is not None:
             assert(isinstance(random_state, int))
             self.random_state = random_state
-<<<<<<< HEAD
-            _RANDOM_STATE = random_state # Set random state for numba functions
-            if verbose:
-                print(f'Warning: random state is set to {_RANDOM_STATE}')
-=======
             _RANDOM_STATE = random_state  # Set random state for numba functions
             warnings.warn(f'Warning: random state is set to {_RANDOM_STATE}')
->>>>>>> a58fa001
         else:
             try: 
                 if _RANDOM_STATE is not None:
@@ -869,18 +762,9 @@
             except NameError:
                 pass 
             self.random_state = 0
-<<<<<<< HEAD
-            _RANDOM_STATE = None # Reset random state
-            if verbose:
-                print(f'Warning: random state is removed')
-
-
-        if self.n_dims < 2:
-=======
             _RANDOM_STATE = None  # Reset random state
 
         if self.n_components < 2:
->>>>>>> a58fa001
             raise ValueError(
                 "The number of projection dimensions must be at least 2.")
         if self.lr <= 0:
@@ -891,15 +775,7 @@
             warnings.warn(
                 "Running ANNOY Indexing on high-dimensional data. Nearest-neighbor search may be slow!")
 
-<<<<<<< HEAD
-    def fit(self, X, init=None, save_pairs=True):
-        X = X.astype(np.float32)
-        n, dim = X.shape
-        if n <= 0:
-            raise ValueError("The sample size must be larger than 0")
-=======
     def decide_num_pairs(self, n):
->>>>>>> a58fa001
         if self.n_neighbors is None:
             if n <= 10000:
                 self.n_neighbors = 10
@@ -913,48 +789,6 @@
         if self.n_FP < 1:
             raise ValueError(
                 "The number of further points can't be less than 1")
-<<<<<<< HEAD
-        if self.verbose:
-            print(
-                "PaCMAP(n_neighbors={}, n_MN={}, n_FP={}, distance={}, "
-                "lr={}, n_iters={}, apply_pca={}, opt_method='adam', "
-                "verbose={}, intermediate={}, seed={})".format(
-                    self.n_neighbors,
-                    self.n_MN,
-                    self.n_FP,
-                    self.distance,
-                    self.lr,
-                    self.num_iters,
-                    self.apply_pca,
-                    self.verbose,
-                    self.intermediate,
-                    _RANDOM_STATE
-                )
-            )
-        if save_pairs:
-            self.embedding_, self.intermediate_states, self.pair_neighbors, self.pair_MN, self.pair_FP = pacmap(
-                X,
-                self.n_dims,
-                self.n_neighbors,
-                self.n_MN,
-                self.n_FP,
-                self.pair_neighbors,
-                self.pair_MN,
-                self.pair_FP,
-                self.distance,
-                self.lr,
-                self.num_iters,
-                init,
-                self.apply_pca,
-                self.verbose,
-                self.intermediate,
-                self.random_state
-            )
-        else:
-            self.embedding_, self.intermediate_states, _, _, _ = pacmap(
-                X,
-                self.n_dims,
-=======
 
     def fit(self, X, init=None, save_pairs=True):
         '''Projects a high dimensional dataset into a low-dimensional embedding, without returning the output.
@@ -991,7 +825,6 @@
             "PaCMAP(n_neighbors={}, n_MN={}, n_FP={}, distance={}, "
             "lr={}, n_iters={}, apply_pca={}, opt_method='adam', "
             "verbose={}, intermediate={}, seed={})".format(
->>>>>>> a58fa001
                 self.n_neighbors,
                 self.n_MN,
                 self.n_FP,
@@ -1001,14 +834,6 @@
                 self.apply_pca,
                 self.verbose,
                 self.intermediate,
-<<<<<<< HEAD
-                self.random_state
-            )
-
-        return self
-
-    def fit_transform(self, X, init=None, save_pairs=True):
-=======
                 _RANDOM_STATE
             ), self.verbose
         )
@@ -1052,7 +877,6 @@
             Whether to save the pairs that are sampled from the dataset. Useful for reproducing results.
         '''
 
->>>>>>> a58fa001
         self.fit(X, init, save_pairs)
         if self.intermediate:
             return self.intermediate_states
